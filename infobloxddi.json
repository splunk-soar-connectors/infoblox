--- conflicted
+++ resolved
@@ -1,7 +1,6 @@
 {
     "appid": "5ec38a6e-18c3-4cc3-ab47-2754b56aea50",
     "name": "Infoblox DDI",
-<<<<<<< HEAD
     "description": "This app supports various containment and investigative actions on Infoblox Grid Manager",
     "publisher": "Splunk",
     "package_name": "phantom_infobloxddi",
@@ -20,22 +19,6 @@
         "Infoblox DDI v7.3.9"
     ],
     "python_version": "3",
-=======
-    "description": "This app supports various <b>containment</b> and <b>investigative</b> actions on <b>Infoblox Grid Manager</b>.",
-    "publisher": "Phantom",
-    "package_name": "phantom_infobloxddi",
-    "license": "Copyright (c) Phantom Cyber Corporation, 2017-2018",
-    "main_module": "infobloxddi_connector.pyc",
-    "type": "network access control",
-    "app_version": "1.0.10",
-    "utctime_updated": "2018-01-26T00:48:15.000000Z",
-    "product_vendor": "Infoblox",
-    "product_name": "Infoblox DDI",
-    "product_version_regex": ".*",
-    "min_phantom_version": "2.1.467",
-    "logo": "logo_infoblox.svg",
-    "logo_dark": "logo_infoblox_dark.svg",
->>>>>>> 0c96973d
     "configuration": {
         "url": {
             "required": true,
@@ -108,15 +91,11 @@
                 },
                 {
                     "data_path": "action_result.status",
-<<<<<<< HEAD
                     "data_type": "string",
                     "example_values": [
                         "success",
                         "failed"
                     ]
-=======
-                    "data_type": "string"
->>>>>>> 0c96973d
                 },
                 {
                     "data_path": "action_result.message",
@@ -138,7 +117,6 @@
             "versions": "EQ(*)"
         },
         {
-<<<<<<< HEAD
             "action": "get network info",
             "description": "Get network information",
             "verbose": "Get network information for an IP or IP range (in CIDR notation). If an IP is not provided, return all network ranges.",
@@ -267,8 +245,6 @@
             ]
         },
         {
-=======
->>>>>>> 0c96973d
             "action": "get system info",
             "description": "Get system information",
             "verbose": "Default value for <b>network_view</b> is 'default'. This action will not fetch system information of a host that has static IP and belongs to non-default network view.",
@@ -294,12 +270,8 @@
                     "contains": [
                         "infoblox view"
                     ],
-<<<<<<< HEAD
                     "order": 1,
                     "primary": true
-=======
-                    "order": 1
->>>>>>> 0c96973d
                 }
             },
             "render": {
@@ -481,15 +453,11 @@
                 },
                 {
                     "data_path": "action_result.status",
-<<<<<<< HEAD
                     "data_type": "string",
                     "example_values": [
                         "success",
                         "failed"
                     ]
-=======
-                    "data_type": "string"
->>>>>>> 0c96973d
                 },
                 {
                     "data_path": "action_result.message",
@@ -564,12 +532,8 @@
                     "contains": [
                         "infoblox rpz"
                     ],
-<<<<<<< HEAD
                     "order": 1,
                     "primary": true
-=======
-                    "order": 1
->>>>>>> 0c96973d
                 },
                 "network_view": {
                     "default": "default",
@@ -578,12 +542,8 @@
                     "contains": [
                         "infoblox view"
                     ],
-<<<<<<< HEAD
                     "order": 2,
                     "primary": true
-=======
-                    "order": 2
->>>>>>> 0c96973d
                 }
             },
             "render": {
@@ -599,15 +559,11 @@
                 },
                 {
                     "data_path": "action_result.status",
-<<<<<<< HEAD
                     "data_type": "string",
                     "example_values": [
                         "success",
                         "failed"
                     ]
-=======
-                    "data_type": "string"
->>>>>>> 0c96973d
                 },
                 {
                     "data_path": "action_result.message",
@@ -649,13 +605,10 @@
                 {
                     "data_path": "summary.total_objects_successful",
                     "data_type": "numeric"
-<<<<<<< HEAD
                 },
                 {
                     "data_path": "action_result.summary",
                     "data_type": "string"
-=======
->>>>>>> 0c96973d
                 }
             ],
             "versions": "EQ(*)",
@@ -686,12 +639,8 @@
                     "contains": [
                         "infoblox rpz"
                     ],
-<<<<<<< HEAD
                     "order": 1,
                     "primary": true
-=======
-                    "order": 1
->>>>>>> 0c96973d
                 },
                 "network_view": {
                     "default": "default",
@@ -700,12 +649,8 @@
                     "contains": [
                         "infoblox view"
                     ],
-<<<<<<< HEAD
                     "order": 2,
                     "primary": true
-=======
-                    "order": 2
->>>>>>> 0c96973d
                 },
                 "comment": {
                     "description": "Comment (maximum 256 characters)",
@@ -726,15 +671,11 @@
                 },
                 {
                     "data_path": "action_result.status",
-<<<<<<< HEAD
                     "data_type": "string",
                     "example_values": [
                         "success",
                         "failed"
                     ]
-=======
-                    "data_type": "string"
->>>>>>> 0c96973d
                 },
                 {
                     "data_path": "action_result.message",
@@ -780,13 +721,10 @@
                 {
                     "data_path": "summary.total_objects_successful",
                     "data_type": "numeric"
-<<<<<<< HEAD
                 },
                 {
                     "data_path": "action_result.summary",
                     "data_type": "string"
-=======
->>>>>>> 0c96973d
                 }
             ],
             "versions": "EQ(*)",
@@ -818,12 +756,8 @@
                     "contains": [
                         "infoblox rpz"
                     ],
-<<<<<<< HEAD
                     "order": 1,
                     "primary": true
-=======
-                    "order": 1
->>>>>>> 0c96973d
                 },
                 "network_view": {
                     "default": "default",
@@ -832,12 +766,8 @@
                     "contains": [
                         "infoblox view"
                     ],
-<<<<<<< HEAD
                     "order": 2,
                     "primary": true
-=======
-                    "order": 2
->>>>>>> 0c96973d
                 }
             },
             "render": {
@@ -853,15 +783,11 @@
                 },
                 {
                     "data_path": "action_result.status",
-<<<<<<< HEAD
                     "data_type": "string",
                     "example_values": [
                         "success",
                         "failed"
                     ]
-=======
-                    "data_type": "string"
->>>>>>> 0c96973d
                 },
                 {
                     "data_path": "action_result.message",
@@ -904,13 +830,10 @@
                 {
                     "data_path": "summary.total_objects_successful",
                     "data_type": "numeric"
-<<<<<<< HEAD
                 },
                 {
                     "data_path": "action_result.summary",
                     "data_type": "string"
-=======
->>>>>>> 0c96973d
                 }
             ],
             "versions": "EQ(*)",
@@ -942,12 +865,8 @@
                     "contains": [
                         "infoblox rpz"
                     ],
-<<<<<<< HEAD
                     "order": 1,
                     "primary": true
-=======
-                    "order": 1
->>>>>>> 0c96973d
                 },
                 "network_view": {
                     "default": "default",
@@ -956,12 +875,8 @@
                     "contains": [
                         "infoblox view"
                     ],
-<<<<<<< HEAD
                     "order": 2,
                     "primary": true
-=======
-                    "order": 2
->>>>>>> 0c96973d
                 },
                 "comment": {
                     "description": "Comment (maximum 256 characters)",
@@ -982,15 +897,11 @@
                 },
                 {
                     "data_path": "action_result.status",
-<<<<<<< HEAD
                     "data_type": "string",
                     "example_values": [
                         "success",
                         "failed"
                     ]
-=======
-                    "data_type": "string"
->>>>>>> 0c96973d
                 },
                 {
                     "data_path": "action_result.message",
@@ -1023,11 +934,7 @@
                     "contains": [
                         "infoblox rpz"
                     ],
-<<<<<<< HEAD
-                    "column_name": "Rp Zone",
-=======
                     "column_name": "RP Zone",
->>>>>>> 0c96973d
                     "column_order": 1
                 },
                 {
@@ -1041,13 +948,10 @@
                 {
                     "data_path": "summary.total_objects_successful",
                     "data_type": "numeric"
-<<<<<<< HEAD
                 },
                 {
                     "data_path": "action_result.summary",
                     "data_type": "string"
-=======
->>>>>>> 0c96973d
                 }
             ],
             "versions": "EQ(*)",
@@ -1085,11 +989,7 @@
                     "data_type": "string"
                 },
                 {
-<<<<<<< HEAD
-                    "column_name": "Fqdn Of Rpz",
-=======
                     "column_name": "FQDN of RPZ",
->>>>>>> 0c96973d
                     "column_order": 0,
                     "data_path": "action_result.data.*.fqdn",
                     "data_type": "string",
@@ -1112,11 +1012,7 @@
                     "data_type": "string"
                 },
                 {
-<<<<<<< HEAD
-                    "column_name": "Rpz Policy Override",
-=======
                     "column_name": "RPZ Policy Override",
->>>>>>> 0c96973d
                     "column_order": 2,
                     "data_path": "action_result.data.*.rpz_policy",
                     "data_type": "string"
@@ -1162,15 +1058,11 @@
                 },
                 {
                     "data_path": "action_result.status",
-<<<<<<< HEAD
                     "data_type": "string",
                     "example_values": [
                         "success",
                         "failed"
                     ]
-=======
-                    "data_type": "string"
->>>>>>> 0c96973d
                 },
                 {
                     "data_path": "action_result.message",
@@ -1216,14 +1108,10 @@
             "output": [
                 {
                     "data_path": "action_result.data.*._ref",
-<<<<<<< HEAD
                     "data_type": "string",
                     "example_values": [
                         "record:a/p2fjPMq1YiigJPi6hwyaO11wxQVQ92lm0BV3tHHshOy70emcTp8AfYSQufYSQu23:test.example.com/External%20DNS"
                     ]
-=======
-                    "data_type": "string"
->>>>>>> 0c96973d
                 },
                 {
                     "column_name": "IP",
@@ -1232,12 +1120,9 @@
                     "data_type": "string",
                     "contains": [
                         "ip"
-<<<<<<< HEAD
                     ],
                     "example_values": [
                         "192.168.1.15"
-=======
->>>>>>> 0c96973d
                     ]
                 },
                 {
@@ -1247,36 +1132,25 @@
                     "data_type": "string",
                     "contains": [
                         "host name"
-<<<<<<< HEAD
                     ],
                     "example_values": [
                         "test"
-=======
->>>>>>> 0c96973d
                     ]
                 },
                 {
                     "column_name": "Network View",
-<<<<<<< HEAD
                     "column_order": 2,
-=======
-                    "column_order": 1,
->>>>>>> 0c96973d
                     "data_path": "action_result.data.*.view",
                     "data_type": "string",
                     "contains": [
                         "infoblox view"
-<<<<<<< HEAD
                     ],
                     "example_values": [
                         "External DNS"
-=======
->>>>>>> 0c96973d
                     ]
                 },
                 {
                     "column_name": "DNS Zone",
-<<<<<<< HEAD
                     "column_order": 3,
                     "data_path": "action_result.data.*.zone",
                     "data_type": "string",
@@ -1319,31 +1193,6 @@
                     "example_values": [
                         1
                     ]
-=======
-                    "column_order": 2,
-                    "data_path": "action_result.data.*.zone",
-                    "data_type": "string"
-                },
-                {
-                    "data_path": "action_result.status",
-                    "data_type": "string"
-                },
-                {
-                    "data_path": "action_result.message",
-                    "data_type": "string"
-                },
-                {
-                    "data_path": "action_result.summary.total_hosts",
-                    "data_type": "numeric"
-                },
-                {
-                    "data_path": "summary.total_objects",
-                    "data_type": "numeric"
-                },
-                {
-                    "data_path": "summary.total_objects_successful",
-                    "data_type": "numeric"
->>>>>>> 0c96973d
                 }
             ]
         }
