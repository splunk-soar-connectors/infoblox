# File: infobloxddi_consts.py
#
<<<<<<< HEAD
# Copyright (c) 2017-2023 Splunk Inc.
#
# Licensed under the Apache License, Version 2.0 (the "License");
# you may not use this file except in compliance with the License.
# You may obtain a copy of the License at
#
#     http://www.apache.org/licenses/LICENSE-2.0
#
# Unless required by applicable law or agreed to in writing, software distributed under
# the License is distributed on an "AS IS" BASIS, WITHOUT WARRANTIES OR CONDITIONS OF ANY KIND,
# either express or implied. See the License for the specific language governing permissions
# and limitations under the License.
#
#
=======
# SPLUNK CONFIDENTIAL - Use or disclosure of this material in whole or in part
# without a valid written license from Splunk Inc. is PROHIBITED.

>>>>>>> 1b7207a2
# Json keys specific to the app's config parameters
INFOBLOX_CONFIG_USERNAME = "username"
INFOBLOX_CONFIG_PASSWORD = "password"  # pragma: allowlist secret
INFOBLOX_CONFIG_URL = "url"
INFOBLOX_CONFIG_VERIFY_SERVER_CERT = "verify_server_cert"

# Json keys specific to the action's input parameters and the output result
INFOBLOX_JSON_IP_HOSTNAME = "ip_hostname"
INFOBLOX_JSON_NETWORK_VIEW = "network_view"
INFOBLOX_JSON_RETURN_FIELDS = "_return_fields"
INFOBLOX_JSON_PAGING = "_paging"
INFOBLOX_JSON_RETURN_AS_OBJECT = "_return_as_object"
INFOBLOX_JSON_MAX_RESULTS = "_max_results"
INFOBLOX_JSON_PAGE_ID = "_page_id"
INFOBLOX_JSON_ADDRESS = "address"
INFOBLOX_JSON_CLIENT_HOSTNAME = "client_hostname"
INFOBLOX_JSON_CLTT = "cltt"
INFOBLOX_JSON_DOMAIN = "domain"
INFOBLOX_JSON_IP = "ip"
INFOBLOX_JSON_A_IP = "ipv4addr"
INFOBLOX_JSON_AAAA_IP = "ipv6addr"
INFOBLOX_JSON_RECORD_NAME = "name"
INFOBLOX_JSON_NETWORK = "network"
INFOBLOX_JSON_RP_ZONE = "rp_zone"
INFOBLOX_JSON_COMMENT = "comment"
INFOBLOX_JSON_STARTS = "starts"
INFOBLOX_JSON_ENDS = "ends"
INFOBLOX_JSON_DATE_FORMAT = "%Y-%m-%d %H:%M:%S"
INFOBLOX_JSON_HARDWARE = "hardware"
INFOBLOX_JSON_OS = "os"
INFOBLOX_JSON_PROTOCOL = "protocol"
INFOBLOX_JSON_CONTENT_TYPE = "Content-Type"

# Respose status codes and messages
INFOBLOX_REST_RESP_SUCCESS = 200
INFOBLOX_REST_RESP_CREATE_SUCCESS = 201
INFOBLOX_REST_RESP_BAD_REQUEST = 400
INFOBLOX_REST_RESP_BAD_REQUEST_MESSAGE = "Bad Request"
INFOBLOX_REST_RESP_UNAUTHORIZED = 401
INFOBLOX_REST_RESP_UNAUTHORIZED_MESSAGE = "Unauthorized"
INFOBLOX_REST_RESP_FORBIDDEN = 403
INFOBLOX_REST_RESP_FORBIDDEN_MESSAGE = "Forbidden"
INFOBLOX_REST_RESP_NOT_FOUND = 404
INFOBLOX_REST_RESP_NOT_FOUND_MESSAGE = "Not found"
INFOBLOX_REST_RESP_METHOD_NOT_ALLOWED = 405
INFOBLOX_REST_RESP_METHOD_NOT_ALLOWED_MESSAGE = "Method not allowed"
INFOBLOX_REST_RESP_INTERNAL_SERVER_ERROR = 500
<<<<<<< HEAD
INFOBLOX_REST_RESP_INTERNAL_SERVER_ERROR_MESSAGE = "Internal server error"

INFOBLOX_ERROR_API_UNSUPPORTED_METHOD = "Unsupported method {method}"
=======
INFOBLOX_REST_RESP_INTERNAL_SERVER_ERROR_MSG = "Internal server error"

INFOBLOX_ERR_API_UNSUPPORTED_METHOD = "Unsupported method {method}"
>>>>>>> 1b7207a2
INFOBLOX_EXCEPTION_OCCURRED = "Exception occurred"
INFOBLOX_PAGE_COUNT = "Making paged request... #{0}"
INFOBLOX_PARAM_VIEW = "view"
INFOBLOX_PARAM_CANONICAL = "canonical"
INFOBLOX_PARAM_FQDN = "fqdn"
INFOBLOX_PARAM_ZONE = "zone"
INFOBLOX_NETWORK_VIEW_DEFAULT = "default"
INFOBLOX_RPZ_RULE_NAME = "name"
INFOBLOX_RPZ_POLICY = "rpz_policy"
INFOBLOX_LAST_UPDATED_TIME = "rpz_last_updated_time"

# Endpoints
INFOBLOX_BASE_ENDPOINT = "/wapi/v2.3.1"
INFOBLOX_NETWORK_VIEW = "/networkview"
INFOBLOX_LEASE = "/lease"
INFOBLOX_LOGOUT = "/logout"
INFOBLOX_DOMAIN_ENDPOINT = "/record:rpz:cname"
INFOBLOX_IP_ENDPOINT = "/record:rpz:cname:ipaddress"
INFOBLOX_RP_ZONE_DETAILS_ENDPOINT = "/zone_rp"
INFOBLOX_RECORDS_IPv4_ENDPOINT = "/record:a"
INFOBLOX_RECORDS_IPv6_ENDPOINT = "/record:aaaa"
INFOBLOX_NETWORK_ENDPOINT = "/network"

# Return fields
INFOBLOX_LEASE_RETURN_FIELDS = "binding_state,starts,ends,address,billing_class,client_hostname,tsfp,tstp,uid," \
                               "remote_id,username,variable,cltt,hardware,network,network_view,option,protocol," \
                               "served_by,server_host_name,billing_class,ipv6_duid,ipv6_iaid,ipv6_preferred_lifetime," \
                               "ipv6_prefix_bits,is_invalid_mac,never_ends,never_starts,next_binding_state,on_commit," \
                               "on_expiry,on_release"
INFOBLOX_RECORD_A_RETURN_FIELDS = "ipv4addr,name,view,zone,discovered_data"
INFOBLOX_RECORD_AAAA_RETURN_FIELDS = "ipv6addr,name,view,zone,discovered_data"

# Status messages for the application
<<<<<<< HEAD
INFOBLOX_ERROR_CODE_UNAVAILABLE = "Error code unavailable"
INFOBLOX_ERROR_MESSAGE_UNAVAILABLE = (
    "Error message unavailable. Please check the asset configuration and|or the action parameters.")
INFOBLOX_EXCEPTION_TYPE_ERROR = (
    "Error occurred while connecting to the Infoblox server. "
    "Please check the asset configuration and|or the action parameters.")
INFOBLOX_ERROR_SERVER_CONNECTION = "Connection failed"
INFOBLOX_ERROR_FROM_SERVER = "API failed\nStatus code: {status}\nDetail: {detail}"
INFOBLOX_ERROR_JSON_PARSE = "Unable to parse the fields parameter into a dictionary.\nResponse text - {raw_text}"
INFOBLOX_REST_RESP_OTHER_ERROR_MESSAGE = "Unknown error occurred"
INFOBLOX_TEST_CONNECTIVITY_MESSAGE = "Logging into device"
INFOBLOX_TEST_CONN_FAILED = "Connectivity test failed"
INFOBLOX_TEST_CONN_SUCCESS = "Connectivity test succeeded"
INFOBLOX_TEST_ENDPOINT_MESSAGE = "Querying endpoint '{endpoint}' to validate credentials"
=======
INFOBLOX_ERR_CODE_UNAVAILABLE = "Error code unavailable"
INFOBLOX_ERR_MSG_UNAVAILABLE = "Error message unavailable. Please check the asset configuration and|or the action parameters."
INFOBLOX_EXCEPTION_TYPE_ERR = "Error occurred while connecting to the Infoblox server. Please check the asset configuration and|or the action parameters."
INFOBLOX_ERR_SERVER_CONNECTION = "Connection failed"
INFOBLOX_ERR_FROM_SERVER = "API failed\nStatus code: {status}\nDetail: {detail}"
INFOBLOX_ERR_JSON_PARSE = "Unable to parse the fields parameter into a dictionary.\nResponse text - {raw_text}"
INFOBLOX_REST_RESP_OTHER_ERR_MSG = "Unknown error occurred"
INFOBLOX_TEST_CONNECTIVITY_MSG = "Logging into device"
INFOBLOX_TEST_CONN_FAIL = "Connectivity test failed"
INFOBLOX_TEST_CONN_SUCC = "Connectivity test succeeded"
INFOBLOX_TEST_ENDPOINT_MSG = "Querying endpoint '{endpoint}' to validate credentials"
>>>>>>> 1b7207a2
INFOBLOX_RESPONSE_DATA = "response_data"
INFOBLOX_RESOURCE_NOT_FOUND = "resource_not_found"
INFOBLOX_NETWORK_VIEW_INFO_UNAVAILABLE = "Network View information unavailable"
INFOBLOX_HOST_INFO_UNAVAILABLE = "The host might not be available or could be using statically configured IP and \
belongs to non-default network view"
INFOBLOX_LIST_RP_ZONE_PARAMS = "rpz_policy,fqdn,rpz_severity,disable,rpz_type,primary_type,ns_group,network_view,\
rpz_priority,rpz_last_updated_time,comment,substitute_name"
INFOBLOX_BLOCK_POLICY_RULE = "GIVEN"
INFOBLOX_LIST_RP_ZONE_ERR = "Error while getting Response Policy Zone details"
INFOBLOX_LIST_HOSTS_ERR = "Error while getting list of hosts"
INFOBLOX_RP_ZONE_POLICY_RULE_ERR = "Policy rule of the Response Policy Zone must be 'GIVEN'.\nFound: '{rule_name}'"
INFOBLOX_RP_ZONE_NOT_EXISTS = "Response Policy Zone with FQDN: '{fqdn_name}' does not exist"
INFOBLOX_VALIDATE_MSG = "Validating Response Policy Zone name and RPZ rule name"
INFOBLOX_DOMAIN_ALREADY_BLOCKED = "Domain already blocked"
INFOBLOX_IP_ALREADY_BLOCKED = "IP/CIDR already blocked"
INFOBLOX_BLOCK_DOMAIN_SUCCESS = "Domain blocked successfully"
INFOBLOX_BLOCK_IP_SUCCESS = "IP/CIDR blocked successfully"
INFOBLOX_IP_VALIDATION_FAILED = "parameter 'ip' validation failed"
INFOBLOX_DOMAIN_NOT_IN_BLOCKED_STATE = "RPZ rule for specified domain is not of type 'Block Domain Name \
(No Such Domain) Rule'"
INFOBLOX_IP_NOT_IN_BLOCKED_STATE = "RPZ rule for specified IP is not of type 'Block IP Address \
(No Such Domain) Rule'"
INFOBLOX_DOMAIN_EXISTS_NOT_IN_BLOCKED_STATE = "RPZ rule for specified domain already exists, But it is not of type \
'Block Domain Name (No Such Domain) Rule'"
INFOBLOX_IP_EXISTS_NOT_IN_BLOCKED_STATE = "RPZ rule for specified IP already exists, But it is not of type \
'Block IP Address (No Such Domain) Rule'"
INFOBLOX_IP_ALREADY_UNBLOCKED = "IP/CIDR already unblocked"
INFOBLOX_IP_UNBLOCK_SUCCESS = "IP/CIDR unblocked successfully"
INFOBLOX_DOMAIN_ALREADY_UNBLOCKED = "Domain already unblocked"
INFOBLOX_DOMAIN_UNBLOCK_SUCCESS = "Domain unblocked successfully"
INFOBLOX_REFERENCE_LINK = "reference_link"
INFOBLOX_TOTAL_RESPONSE_POLICY_ZONES = "total_response_policy_zones"
INFOBLOX_TOTAL_HOSTS = "total_hosts"
INFOBLOX_LIST_RPZ_NON_DEF_MESSAGE = "This action gets the data from default network view only"

DEFAULT_REQUEST_TIMEOUT = 30<|MERGE_RESOLUTION|>--- conflicted
+++ resolved
@@ -1,6 +1,5 @@
 # File: infobloxddi_consts.py
 #
-<<<<<<< HEAD
 # Copyright (c) 2017-2023 Splunk Inc.
 #
 # Licensed under the Apache License, Version 2.0 (the "License");
@@ -15,11 +14,6 @@
 # and limitations under the License.
 #
 #
-=======
-# SPLUNK CONFIDENTIAL - Use or disclosure of this material in whole or in part
-# without a valid written license from Splunk Inc. is PROHIBITED.
-
->>>>>>> 1b7207a2
 # Json keys specific to the app's config parameters
 INFOBLOX_CONFIG_USERNAME = "username"
 INFOBLOX_CONFIG_PASSWORD = "password"  # pragma: allowlist secret
@@ -67,15 +61,9 @@
 INFOBLOX_REST_RESP_METHOD_NOT_ALLOWED = 405
 INFOBLOX_REST_RESP_METHOD_NOT_ALLOWED_MESSAGE = "Method not allowed"
 INFOBLOX_REST_RESP_INTERNAL_SERVER_ERROR = 500
-<<<<<<< HEAD
 INFOBLOX_REST_RESP_INTERNAL_SERVER_ERROR_MESSAGE = "Internal server error"
 
 INFOBLOX_ERROR_API_UNSUPPORTED_METHOD = "Unsupported method {method}"
-=======
-INFOBLOX_REST_RESP_INTERNAL_SERVER_ERROR_MSG = "Internal server error"
-
-INFOBLOX_ERR_API_UNSUPPORTED_METHOD = "Unsupported method {method}"
->>>>>>> 1b7207a2
 INFOBLOX_EXCEPTION_OCCURRED = "Exception occurred"
 INFOBLOX_PAGE_COUNT = "Making paged request... #{0}"
 INFOBLOX_PARAM_VIEW = "view"
@@ -109,7 +97,6 @@
 INFOBLOX_RECORD_AAAA_RETURN_FIELDS = "ipv6addr,name,view,zone,discovered_data"
 
 # Status messages for the application
-<<<<<<< HEAD
 INFOBLOX_ERROR_CODE_UNAVAILABLE = "Error code unavailable"
 INFOBLOX_ERROR_MESSAGE_UNAVAILABLE = (
     "Error message unavailable. Please check the asset configuration and|or the action parameters.")
@@ -124,19 +111,6 @@
 INFOBLOX_TEST_CONN_FAILED = "Connectivity test failed"
 INFOBLOX_TEST_CONN_SUCCESS = "Connectivity test succeeded"
 INFOBLOX_TEST_ENDPOINT_MESSAGE = "Querying endpoint '{endpoint}' to validate credentials"
-=======
-INFOBLOX_ERR_CODE_UNAVAILABLE = "Error code unavailable"
-INFOBLOX_ERR_MSG_UNAVAILABLE = "Error message unavailable. Please check the asset configuration and|or the action parameters."
-INFOBLOX_EXCEPTION_TYPE_ERR = "Error occurred while connecting to the Infoblox server. Please check the asset configuration and|or the action parameters."
-INFOBLOX_ERR_SERVER_CONNECTION = "Connection failed"
-INFOBLOX_ERR_FROM_SERVER = "API failed\nStatus code: {status}\nDetail: {detail}"
-INFOBLOX_ERR_JSON_PARSE = "Unable to parse the fields parameter into a dictionary.\nResponse text - {raw_text}"
-INFOBLOX_REST_RESP_OTHER_ERR_MSG = "Unknown error occurred"
-INFOBLOX_TEST_CONNECTIVITY_MSG = "Logging into device"
-INFOBLOX_TEST_CONN_FAIL = "Connectivity test failed"
-INFOBLOX_TEST_CONN_SUCC = "Connectivity test succeeded"
-INFOBLOX_TEST_ENDPOINT_MSG = "Querying endpoint '{endpoint}' to validate credentials"
->>>>>>> 1b7207a2
 INFOBLOX_RESPONSE_DATA = "response_data"
 INFOBLOX_RESOURCE_NOT_FOUND = "resource_not_found"
 INFOBLOX_NETWORK_VIEW_INFO_UNAVAILABLE = "Network View information unavailable"
