**Unreleased**
* Resolved app issues related to Python 3.13 upgrade
<<<<<<< HEAD
* Update Python version for 3.13
=======
* Remove beautifulsoup4 from requirements.txt
>>>>>>> 9a717f1c
<|MERGE_RESOLUTION|>--- conflicted
+++ resolved
@@ -1,7 +1,4 @@
 **Unreleased**
 * Resolved app issues related to Python 3.13 upgrade
-<<<<<<< HEAD
-* Update Python version for 3.13
-=======
 * Remove beautifulsoup4 from requirements.txt
->>>>>>> 9a717f1c
+* Update python_version to 3.13